--- conflicted
+++ resolved
@@ -1,10 +1,6 @@
 {
   "name": "form-frontend",
-<<<<<<< HEAD
-  "version": "6.39.0",
-=======
-  "version": "6.38.0",
->>>>>>> 8c4291f0
+  "version": "6.40.0",
   "homepage": ".",
   "private": true,
   "dependencies": {
