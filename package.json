--- conflicted
+++ resolved
@@ -1,11 +1,7 @@
 {
   "name": "FormSG",
   "description": "Form Manager for Government",
-<<<<<<< HEAD
   "version": "5.58.0",
-=======
-  "version": "5.56.0",
->>>>>>> 26f6d875
   "homepage": "https://form.gov.sg",
   "authors": [
     "FormSG <formsg@data.gov.sg>"
@@ -63,11 +59,7 @@
     "postinstall:shared": "npm --prefix shared install"
   },
   "dependencies": {
-<<<<<<< HEAD
     "@babel/runtime": "^7.17.9",
-=======
-    "@babel/runtime": "^7.17.8",
->>>>>>> 26f6d875
     "@joi/date": "^2.1.0",
     "@opengovsg/angular-daterangepicker-webpack": "^1.1.5",
     "@opengovsg/angular-legacy-sortablejs-maintained": "^1.0.0",
@@ -76,15 +68,9 @@
     "@opengovsg/myinfo-gov-client": "^4.0.0",
     "@opengovsg/ng-file-upload": "^12.2.15",
     "@opengovsg/sgid-client": "0.0.12",
-<<<<<<< HEAD
     "@opengovsg/spcp-auth-client": "^1.4.17",
     "@sentry/browser": "^6.19.7",
     "@sentry/integrations": "^6.19.7",
-=======
-    "@opengovsg/spcp-auth-client": "^1.4.16",
-    "@sentry/browser": "^6.19.2",
-    "@sentry/integrations": "^6.19.2",
->>>>>>> 26f6d875
     "@stablelib/base64": "^1.0.1",
     "JSONStream": "^1.3.5",
     "abortcontroller-polyfill": "^1.7.3",
@@ -102,13 +88,8 @@
     "angular-ui-bootstrap": "~2.5.6",
     "angular-ui-router": "~1.0.30",
     "aws-info": "^1.2.0",
-<<<<<<< HEAD
     "aws-sdk": "^2.1126.0",
     "axios": "^0.27.2",
-=======
-    "aws-sdk": "^2.1101.0",
-    "axios": "^0.26.1",
->>>>>>> 26f6d875
     "bcrypt": "^5.0.1",
     "bluebird": "^3.5.2",
     "body-parser": "^1.20.0",
@@ -145,11 +126,7 @@
     "json-stringify-safe": "^5.0.1",
     "jszip": "^3.9.1",
     "jwt-decode": "^3.1.2",
-<<<<<<< HEAD
     "libphonenumber-js": "^1.9.52",
-=======
-    "libphonenumber-js": "^1.9.50",
->>>>>>> 26f6d875
     "lodash": "^4.17.21",
     "moment-timezone": "0.5.34",
     "mongodb-memory-server-core": "^6.9.6",
@@ -163,11 +140,7 @@
     "ngclipboard": "^2.0.0",
     "nocache": "^3.0.3",
     "node-cache": "^5.1.2",
-<<<<<<< HEAD
     "nodemailer": "^6.7.4",
-=======
-    "nodemailer": "^6.7.3",
->>>>>>> 26f6d875
     "opossum": "^6.3.0",
     "p-queue": "^6.6.2",
     "promise-retry": "^2.0.1",
@@ -184,11 +157,7 @@
     "triple-beam": "^1.3.0",
     "ts-essentials": "^9.1.2",
     "tweetnacl": "^1.0.1",
-<<<<<<< HEAD
     "twilio": "^3.76.1",
-=======
-    "twilio": "^3.76.0",
->>>>>>> 26f6d875
     "ui-select": "^0.19.8",
     "uid-generator": "^2.0.0",
     "uuid": "^8.3.2",
@@ -197,17 +166,10 @@
     "whatwg-fetch": "^3.6.2",
     "winston": "^3.7.2",
     "winston-cloudwatch": "^3.1.1",
-<<<<<<< HEAD
     "zod": "^3.14.4"
   },
   "devDependencies": {
     "@babel/core": "^7.17.9",
-=======
-    "zod": "^3.14.3"
-  },
-  "devDependencies": {
-    "@babel/core": "^7.17.8",
->>>>>>> 26f6d875
     "@babel/plugin-transform-runtime": "^7.17.0",
     "@babel/preset-env": "^7.16.11",
     "@opengovsg/mockpass": "^2.9.1",
@@ -231,11 +193,7 @@
     "@types/lodash": "^4.14.182",
     "@types/mongodb": "^3.6.20",
     "@types/mongodb-uri": "^0.9.1",
-<<<<<<< HEAD
     "@types/node": "^17.0.25",
-=======
-    "@types/node": "^17.0.23",
->>>>>>> 26f6d875
     "@types/nodemailer": "^6.4.4",
     "@types/opossum": "^6.2.0",
     "@types/promise-retry": "^1.1.3",
@@ -251,18 +209,10 @@
     "@typescript-eslint/parser": "^4.33.0",
     "auto-changelog": "^2.4.0",
     "axios-mock-adapter": "^1.20.0",
-<<<<<<< HEAD
     "babel-loader": "^8.2.5",
     "concurrently": "^7.1.0",
     "copy-webpack-plugin": "^6.0.2",
     "core-js": "^3.22.4",
-=======
-    "babel-loader": "^8.2.4",
-    "concurrently": "^7.0.0",
-    "copy-webpack-plugin": "^6.0.2",
-    "copyfiles": "^2.4.1",
-    "core-js": "^3.21.1",
->>>>>>> 26f6d875
     "coveralls": "^3.1.1",
     "css-loader": "^2.1.1",
     "csv-parse": "^5.0.4",
@@ -270,13 +220,8 @@
     "eslint": "^7.32.0",
     "eslint-config-prettier": "^8.5.0",
     "eslint-plugin-angular": "^4.1.0",
-<<<<<<< HEAD
     "eslint-plugin-import": "^2.26.0",
     "eslint-plugin-jest": "^26.1.5",
-=======
-    "eslint-plugin-import": "^2.25.4",
-    "eslint-plugin-jest": "^26.1.3",
->>>>>>> 26f6d875
     "eslint-plugin-prettier": "^4.0.0",
     "eslint-plugin-simple-import-sort": "^7.0.0",
     "eslint-plugin-typesafe": "^0.5.2",
@@ -288,26 +233,15 @@
     "husky": "^7.0.4",
     "jest": "^26.6.3",
     "jest-extended": "^1.2.1",
-<<<<<<< HEAD
     "jest-localstorage-mock": "^2.4.21",
     "jest-mock-axios": "^4.6.1",
     "lint-staged": "^12.4.0",
     "maildev": "^2.0.2",
-=======
-    "jest-localstorage-mock": "^2.4.19",
-    "jest-mock-axios": "^4.5.0",
-    "lint-staged": "^12.3.7",
-    "maildev": "^1.1.0",
->>>>>>> 26f6d875
     "mini-css-extract-plugin": "^0.5.0",
     "mockdate": "^3.0.5",
     "ngrok": "^4.3.1",
     "optimize-css-assets-webpack-plugin": "^5.0.8",
-<<<<<<< HEAD
     "prettier": "^2.6.2",
-=======
-    "prettier": "^2.6.0",
->>>>>>> 26f6d875
     "proxyquire": "^2.1.3",
     "regenerator": "^0.14.4",
     "rimraf": "^3.0.2",
@@ -323,13 +257,8 @@
     "ts-loader": "^7.0.5",
     "ts-node": "^10.7.0",
     "ts-node-dev": "^1.1.8",
-<<<<<<< HEAD
     "type-fest": "^2.12.2",
     "typescript": "^4.6.3",
-=======
-    "type-fest": "^2.12.1",
-    "typescript": "^4.6.2",
->>>>>>> 26f6d875
     "url-loader": "^1.1.2",
     "webpack": "^4.46.0",
     "webpack-cli": "^3.3.12",
