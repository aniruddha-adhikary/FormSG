{
  "name": "FormSG",
  "description": "Form Manager for Government",
  "version": "5.43.1",
  "homepage": "https://form.gov.sg",
  "authors": [
    "FormSG <formsg@data.gov.sg>"
  ],
  "private": true,
  "repository": {
    "type": "git",
    "url": "https://github.com/datagovsg/formsg.git"
  },
  "engines": {
    "node": "~14",
    "npm": "~6.4.0"
  },
  "scripts": {
    "postinstall": "cd shared && npm install",
    "test-backend": "env-cmd -f tests/.test-env jest --coverage --maxWorkers=4",
    "test-backend:watch": "env-cmd -f tests/.test-env jest --watch",
    "test-frontend": "jest --config=tests/unit/frontend/jest.config.js",
    "build": "npm run build-backend && npm run build-frontend",
    "build-backend": "tsc -p tsconfig.build.json",
    "build-frontend": "webpack --config webpack.prod.js",
    "build-frontend-dev": "webpack --config webpack.dev.js",
    "build-frontend-dev:watch": "webpack --config webpack.dev.js --watch",
    "start": "node -r dotenv/config dist/backend/src/app/server.js",
    "dev": "docker-compose up --build",
    "docker-dev": "npm run build-frontend-dev:watch & ts-node-dev --respawn --transpile-only --inspect=0.0.0.0 --exit-child -r dotenv/config -- src/app/server.ts",
    "test": "npm run test-backend && npm run test-frontend",
    "download-binary": "node tests/end-to-end/helpers/get-mongo-binary.js",
    "test-e2e": "npm run test-e2e-build && npm run test-e2e-ci",
    "test-e2e-build": "npm run build-backend && npm run build-frontend-dev",
    "test-e2e-ci": "env-cmd -f tests/.test-env --use-shell \"npm run download-binary && npm run testcafe-command\"",
    "testcafe-command": "testcafe --skip-js-errors -c 2 chrome:headless ./tests/end-to-end --app \"npm run test-e2e-server\" --app-init-delay 10000",
    "test-e2e-server": "concurrently --success last --kill-others \"mockpass\" \"maildev\" \"node dist/backend/src/app/server.js\" \"node ./tests/mock-webhook-server.js\"",
    "lint-code": "eslint src/ --quiet --fix",
    "lint-style": "stylelint '*/**/*.css' --quiet --fix",
    "lint-html": "htmlhint && prettier --write './src/public/**/*.html' --ignore-path './dist/**' --loglevel silent",
    "lint": "npm run lint-code && npm run lint-style && npm run lint-html",
    "lint-ci": "concurrently \"eslint src/ --quiet\" \"stylelint '*/**/*.css' --quiet\" \"htmlhint\" \"prettier --c './src/public/**/*.html' --ignore-path './dist/**'\"",
    "version": "auto-changelog -p && git add CHANGELOG.md",
    "prepare": "husky install",
    "pre-commit": "lint-staged"
  },
  "lint-staged": {
    "*.{js,ts}": "eslint --fix",
    "*.css": "stylelint --fix",
    "*.html": [
      "htmlhint",
      "prettier --write"
    ]
  },
  "dependencies": {
    "@babel/runtime": "^7.17.2",
    "@joi/date": "^2.1.0",
    "@opengovsg/angular-daterangepicker-webpack": "^1.1.5",
    "@opengovsg/angular-legacy-sortablejs-maintained": "^1.0.0",
    "@opengovsg/angular-recaptcha-fallback": "^5.0.0",
    "@opengovsg/formsg-sdk": "^0.9.0",
    "@opengovsg/myinfo-gov-client": "^4.0.0",
    "@opengovsg/ng-file-upload": "^12.2.15",
    "@opengovsg/sgid-client": "0.0.12",
    "@opengovsg/spcp-auth-client": "^1.4.15",
    "@sentry/browser": "^6.17.9",
    "@sentry/integrations": "^6.17.9",
    "@stablelib/base64": "^1.0.1",
    "JSONStream": "^1.3.5",
    "abortcontroller-polyfill": "^1.7.3",
    "angular": "~1.8.2",
    "angular-animate": "^1.8.2",
    "angular-aria": "^1.8.2",
    "angular-cookies": "~1.8.2",
    "angular-drag-scroll": "^0.2.1",
    "angular-messages": "^1.8.2",
    "angular-permission": "~1.1.1",
    "angular-resource": "^1.8.2",
    "angular-sanitize": "^1.8.2",
    "angular-translate": "^2.19.0",
    "angular-translate-loader-partial": "^2.19.0",
    "angular-ui-bootstrap": "~2.5.6",
    "angular-ui-router": "~1.0.30",
    "aws-info": "^1.2.0",
    "aws-sdk": "^2.1081.0",
    "axios": "^0.26.0",
    "bcrypt": "^5.0.1",
    "bluebird": "^3.5.2",
    "body-parser": "^1.19.2",
    "bootstrap": "3.4.1",
    "boxicons": "1.8.0",
    "bson-ext": "^2.0.6",
    "busboy": "^1.4.0",
    "celebrate": "^15.0.1",
    "compression": "~1.7.2",
    "connect-datadog": "0.0.9",
    "connect-mongo": "^4.4.1",
    "convict": "^6.2.1",
    "convict-format-with-validator": "^6.2.0",
    "cookie-parser": "~1.4.6",
    "css-toggle-switch": "^4.1.0",
    "csv-string": "^4.1.0",
    "date-fns": "^2.28.0",
    "dedent-js": "~1.0.1",
    "dotenv": "^10.0.0",
    "ejs": "^3.1.6",
    "express": "^4.17.3",
    "express-rate-limit": "^5.5.1",
    "express-request-id": "^1.4.1",
    "express-session": "^1.17.2",
    "express-winston": "^4.2.0",
    "fetch-readablestream": "^0.2.0",
    "file-saver": "^2.0.5",
    "font-awesome": "4.7.0",
<<<<<<< HEAD
    "fp-ts": "^2.11.8",
    "helmet": "^5.0.2",
=======
    "fp-ts": "^2.11.7",
    "helmet": "^4.6.0",
>>>>>>> 9254212f
    "hot-shots": "^9.0.0",
    "http-status-codes": "^2.2.0",
    "intl-tel-input": "~12.4.0",
    "json-stringify-safe": "^5.0.1",
    "jszip": "^3.7.1",
    "jwt-decode": "^3.1.2",
    "libphonenumber-js": "^1.9.49",
    "lodash": "^4.17.21",
    "moment-timezone": "0.5.34",
    "mongodb-uri": "^0.9.7",
    "mongoose": "^5.13.14",
    "multiparty": ">=4.2.2",
    "neverthrow": "^4.3.1",
    "ng-infinite-scroll": "^1.3.0",
    "ng-table": "^3.0.1",
    "ngclipboard": "^2.0.0",
    "nocache": "^3.0.1",
    "node-cache": "^5.1.2",
    "nodemailer": "^6.7.2",
    "opossum": "^6.3.0",
    "p-queue": "^6.6.2",
    "promise-retry": "^2.0.1",
    "puppeteer-core": "^5.3.1",
    "selectize": "0.12.6",
    "slick-carousel": "1.8.1",
    "sortablejs": "~1.14.0",
    "spark-md5": "^3.0.2",
    "sqs-consumer": "^5.6.0",
    "sqs-producer": "^2.1.0",
    "text-encoding": "^0.7.0",
    "toastr": "^2.1.4",
    "triple-beam": "^1.3.0",
    "tweetnacl": "^1.0.1",
    "twilio": "^3.75.0",
    "ui-select": "^0.19.8",
    "uid-generator": "^2.0.0",
    "uuid": "^8.3.2",
    "validator": "^13.7.0",
    "web-streams-polyfill": "^3.2.0",
    "whatwg-fetch": "^3.6.2",
    "winston": "^3.6.0",
    "winston-cloudwatch": "^3.1.1",
    "zod": "^3.12.0"
  },
  "devDependencies": {
    "@babel/core": "^7.17.5",
    "@babel/plugin-transform-runtime": "^7.17.0",
    "@babel/preset-env": "^7.16.11",
    "@opengovsg/mockpass": "^2.8.0",
    "@types/bcrypt": "^5.0.0",
    "@types/bluebird": "^3.5.36",
    "@types/busboy": "^1.3.0",
    "@types/compression": "^1.7.2",
    "@types/connect-datadog": "0.0.6",
    "@types/convict": "^6.1.1",
    "@types/cookie-parser": "^1.4.2",
    "@types/dedent": "^0.7.0",
    "@types/ejs": "^3.1.0",
    "@types/express": "^4.17.13",
    "@types/express-rate-limit": "^5.1.3",
    "@types/express-request-id": "^1.4.3",
    "@types/express-session": "^1.17.4",
    "@types/has-ansi": "^3.0.0",
    "@types/helmet": "4.0.0",
    "@types/ip": "^1.1.0",
    "@types/jest": "^27.4.1",
    "@types/json-stringify-safe": "^5.0.0",
    "@types/lodash": "^4.14.178",
    "@types/mongodb": "^3.6.20",
    "@types/mongodb-uri": "^0.9.1",
    "@types/node": "^17.0.21",
    "@types/nodemailer": "^6.4.4",
    "@types/opossum": "^6.2.0",
    "@types/promise-retry": "^1.1.3",
    "@types/puppeteer-core": "^5.4.0",
    "@types/spark-md5": "^3.0.2",
    "@types/supertest": "^2.0.10",
    "@types/triple-beam": "^1.3.2",
    "@types/uid-generator": "^2.0.3",
    "@types/uuid": "^8.3.4",
    "@types/validator": "^13.7.1",
    "@typescript-eslint/eslint-plugin": "^4.33.0",
    "@typescript-eslint/parser": "^4.33.0",
    "auto-changelog": "^2.4.0",
    "axios-mock-adapter": "^1.20.0",
    "babel-loader": "^8.2.3",
    "concurrently": "^7.0.0",
    "copy-webpack-plugin": "^6.0.2",
    "core-js": "^3.21.1",
    "coveralls": "^3.1.1",
    "css-loader": "^2.1.1",
    "csv-parse": "^5.0.4",
    "env-cmd": "^10.1.0",
    "eslint": "^7.32.0",
    "eslint-config-prettier": "^8.4.0",
    "eslint-plugin-angular": "^4.1.0",
    "eslint-plugin-import": "^2.25.4",
    "eslint-plugin-jest": "^26.1.1",
    "eslint-plugin-prettier": "^4.0.0",
    "eslint-plugin-simple-import-sort": "^7.0.0",
    "eslint-plugin-typesafe": "^0.5.2",
    "file-loader": "^4.3.0",
    "form-data": "^4.0.0",
    "google-fonts-plugin": "4.1.0",
    "html-loader": "~0.5.5",
    "htmlhint": "^1.1.2",
    "husky": "^7.0.4",
    "jest": "^26.6.3",
    "jest-extended": "^1.2.1",
    "jest-localstorage-mock": "^2.4.19",
    "jest-mock-axios": "^4.5.0",
    "lint-staged": "^12.3.4",
    "maildev": "^1.1.0",
    "mini-css-extract-plugin": "^0.5.0",
    "mockdate": "^3.0.5",
    "mongodb-memory-server-core": "^6.9.6",
    "ngrok": "^4.2.2",
    "optimize-css-assets-webpack-plugin": "^5.0.8",
    "prettier": "^2.5.1",
    "proxyquire": "^2.1.3",
    "regenerator": "^0.14.4",
    "rimraf": "^3.0.2",
    "stylelint": "^13.13.1",
    "stylelint-config-prettier": "^9.0.3",
    "stylelint-config-standard": "^22.0.0",
    "stylelint-prettier": "^1.2.0",
    "supertest": "^6.2.2",
    "supertest-session": "^4.1.0",
    "terser-webpack-plugin": "^1.2.3",
    "ts-essentials": "^9.1.2",
    "testcafe": "=1.15.1",
    "ts-jest": "^26.5.6",
    "ts-loader": "^7.0.5",
    "ts-node": "^10.5.0",
    "ts-node-dev": "^1.1.8",
    "type-fest": "^2.12.0",
    "typescript": "^4.5.5",
    "url-loader": "^1.1.2",
    "webpack": "^4.46.0",
    "webpack-cli": "^3.3.12",
    "webpack-merge": "^4.1.3",
    "worker-loader": "^2.0.0"
  }
}<|MERGE_RESOLUTION|>--- conflicted
+++ resolved
@@ -112,13 +112,8 @@
     "fetch-readablestream": "^0.2.0",
     "file-saver": "^2.0.5",
     "font-awesome": "4.7.0",
-<<<<<<< HEAD
     "fp-ts": "^2.11.8",
-    "helmet": "^5.0.2",
-=======
-    "fp-ts": "^2.11.7",
     "helmet": "^4.6.0",
->>>>>>> 9254212f
     "hot-shots": "^9.0.0",
     "http-status-codes": "^2.2.0",
     "intl-tel-input": "~12.4.0",
