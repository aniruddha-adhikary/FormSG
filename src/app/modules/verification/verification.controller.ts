--- conflicted
+++ resolved
@@ -1,8 +1,4 @@
-<<<<<<< HEAD
-=======
 import { celebrate, Joi, Segments } from 'celebrate'
-import { RequestHandler } from 'express'
->>>>>>> 8a3282e5
 import { StatusCodes } from 'http-status-codes'
 
 import { SALT_ROUNDS } from '../../../shared/util/verification'
@@ -10,11 +6,8 @@
 import { createLoggerWithLabel } from '../../config/logger'
 import { generateOtpWithHash } from '../../utils/otp'
 import { createReqMeta } from '../../utils/request'
-<<<<<<< HEAD
 import { ControllerHandler } from '../core/core.types'
-=======
 import * as FormService from '../form/form.service'
->>>>>>> 8a3282e5
 
 import { VerificationFactory } from './verification.factory'
 import { Transaction } from './verification.types'
@@ -200,7 +193,7 @@
  * @returns 500 when the otp could not be hashed
  * @returns 500 when there is a database error
  */
-export const _handleGenerateOtp: RequestHandler<
+export const _handleGenerateOtp: ControllerHandler<
   { transactionId: string; formId: string; fieldId: string },
   ErrorDto,
   { answer: string }
@@ -251,7 +244,7 @@
     }),
   }),
   _handleGenerateOtp,
-] as RequestHandler[]
+] as ControllerHandler[]
 
 /**
  * When user submits their otp for the field, the otp is validated.
@@ -307,7 +300,7 @@
  * @returns 500 when HashingError occurs
  * @returns 500 when DatabaseError occurs
  */
-export const _handleOtpVerification: RequestHandler<
+export const _handleOtpVerification: ControllerHandler<
   { transactionId: string; fieldId: string; formId: string },
   string | ErrorDto,
   { otp: string }
@@ -351,7 +344,7 @@
     }),
   }),
   _handleOtpVerification,
-] as RequestHandler[]
+] as ControllerHandler[]
 
 /**
  * Handler for resetting the verification state of a field.
