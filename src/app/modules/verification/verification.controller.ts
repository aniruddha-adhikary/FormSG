--- conflicted
+++ resolved
@@ -64,17 +64,9 @@
  * @returns 201 - transaction is created
  * @returns 200 - transaction was not created as no fields were verifiable for the form
  */
-<<<<<<< HEAD
-export const handleGetTransactionMetadata: ControllerHandler<
-  {
-    transactionId: string
-  },
-  PublicTransaction | ErrorDto
-=======
-export const handleCreateVerificationTransaction: RequestHandler<
+export const handleCreateVerificationTransaction: ControllerHandler<
   { formId: string },
   Transaction | ErrorDto
->>>>>>> d3907e95
 > = async (req, res) => {
   const { formId } = req.params
   const logMeta = {
@@ -221,7 +213,7 @@
  * @returns 404 when the field could not be found
  * @returns 500 when a database error occurs
  */
-export const handleResetFieldVerification: RequestHandler<
+export const handleResetFieldVerification: ControllerHandler<
   {
     formId: string
     fieldId: string
