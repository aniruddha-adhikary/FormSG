<div class="text-field field-group row">
  <!-- Question -->
  <label
    for="{{ vm.field._id  || 'defaultID'}}"
    class="field-question col-xs-12"
  >
    <div id="label-{{ vm.field._id || 'defaultID'}}">
      <span class="field-number" ng-show="vm.field.field_number"
        >{{ vm.field.field_number }}.</span
      >
      <span class="field-title">{{ vm.field.title }}</span>
      <span class="field-optional" ng-if="!vm.field.required">(optional)</span>
    </div>
    <div
      id="description-{{ vm.field._id || 'defaultID'}}"
      class="field-description"
      ng-if="vm.field.description"
      ng-bind-html="vm.field.description | linky:'_blank'"
    ></div>
  </label>

  <!-- Input -->
  <!-- ng-pattern checks for numeric input -->
  <div class="col-xs-12 field-input">
    <input
      id="{{ vm.field._id  || 'defaultID'}}"
      type="number"
      name="{{ vm.field._id  || 'defaultID'}}"
      class="input-custom input-large"
      ng-model="vm.field.fieldValue"
      ng-required="vm.field.required"
      ng-disabled="vm.field.disabled"
      ng-pattern="/^\d*$/"
<<<<<<< HEAD
      ng-maxlength="{{ vm.field.ValidationOptions ? vm.field.ValidationOptions.customMax : '' }}"
      ng-minlength="{{ vm.field.ValidationOptions ? vm.field.ValidationOptions.customMin : ''}}"
      max="{{ vm.field.ValidationOptions ? vm.field.ValidationOptions.rangeMax : '' }}"
      min="{{ vm.field.ValidationOptions ? vm.field.ValidationOptions.rangeMin : ''}}"
=======
      ng-maxlength="{{ vm.field.ValidationOptions && ['Exact', 'Maximum'].includes(vm.field.ValidationOptions.selectedValidation) ? vm.field.ValidationOptions.customVal : ''}}"
      ng-minlength="{{ vm.field.ValidationOptions && ['Exact', 'Minimum'].includes(vm.field.ValidationOptions.selectedValidation) ? vm.field.ValidationOptions.customVal : ''}}"
>>>>>>> 95b6297c
      ng-model-options="{ allowInvalid: true }"
      ng-keyup="vm.forms.myForm[(vm.field._id || 'defaultID')].$setTouched()"
      ng-attr-placeholder="{{ vm.placeholder }}"
      autocomplete="off"
      ng-trim="true"
      ng-class="vm.field.disabled && vm.field.fieldValue ? 'myinfo-disable' : ''"
      aria-describedby="description-{{ vm.field._id || 'defaultID'}}"
      aria-labelledby="label-{{ vm.field._id || 'defaultID'}}"
    />
  </div>

  <!-- Error -->
  <div class="col-xs-12">
    <div
      ng-messages="vm.forms.myForm[(vm.field._id || 'defaultID')].$error"
      ng-show="vm.forms.myForm[(vm.field._id || 'defaultID')].$touched"
    >
      <field-error-component ng-message="required"></field-error-component>
      <div ng-message="pattern" class="alert-custom alert-error">
        <i class="bx bx-exclamation bx-md icon-spacing"></i>
        <span class="alert-msg">Please enter a valid number</span>
      </div>
      <div ng-message="number" class="alert-custom alert-error">
        <i class="bx bx-exclamation bx-md icon-spacing"></i>
        <span class="alert-msg">Please enter a valid number</span>
      </div>
      <div ng-message="minlength" class="alert-custom alert-error">
        <div class="alert-msg">
          <i class="bx bx-exclamation bx-md icon-spacing"></i>
          Minimum {{vm.field.ValidationOptions.customVal}} characters
          ({{vm.forms.myForm[(vm.field._id ||
          'defaultID')].$viewValue.length}}/{{vm.field.ValidationOptions.customVal}})
        </div>
      </div>
      <div ng-message="maxlength" class="alert-custom alert-error">
        <div class="alert-msg">
          <i class="bx bx-exclamation bx-md icon-spacing"></i>
          Maximum {{vm.field.ValidationOptions.customVal}} characters
          ({{vm.forms.myForm[(vm.field._id ||
          'defaultID')].$viewValue.length}}/{{vm.field.ValidationOptions.customVal}})
        </div>
      </div>
      <div ng-message="min" class="alert-custom alert-error">
        <div class="alert-msg">
          <i class="bx bx-exclamation bx-md icon-spacing"></i>
          Number must be at least {{vm.field.ValidationOptions.rangeMin}} or
          greater.
        </div>
      </div>
      <div ng-message="max" class="alert-custom alert-error">
        <div class="alert-msg">
          <i class="bx bx-exclamation bx-md icon-spacing"></i>
          Number must be at most {{vm.field.ValidationOptions.rangeMax}} or
          smaller.
        </div>
      </div>
    </div>
  </div>
</div><|MERGE_RESOLUTION|>--- conflicted
+++ resolved
@@ -31,15 +31,10 @@
       ng-required="vm.field.required"
       ng-disabled="vm.field.disabled"
       ng-pattern="/^\d*$/"
-<<<<<<< HEAD
-      ng-maxlength="{{ vm.field.ValidationOptions ? vm.field.ValidationOptions.customMax : '' }}"
-      ng-minlength="{{ vm.field.ValidationOptions ? vm.field.ValidationOptions.customMin : ''}}"
-      max="{{ vm.field.ValidationOptions ? vm.field.ValidationOptions.rangeMax : '' }}"
-      min="{{ vm.field.ValidationOptions ? vm.field.ValidationOptions.rangeMin : ''}}"
-=======
       ng-maxlength="{{ vm.field.ValidationOptions && ['Exact', 'Maximum'].includes(vm.field.ValidationOptions.selectedValidation) ? vm.field.ValidationOptions.customVal : ''}}"
       ng-minlength="{{ vm.field.ValidationOptions && ['Exact', 'Minimum'].includes(vm.field.ValidationOptions.selectedValidation) ? vm.field.ValidationOptions.customVal : ''}}"
->>>>>>> 95b6297c
+      max="{{ vm.field.ValidationOptions && vm.field.ValidationOptions.selectedValidation === 'Range' ? vm.field.ValidationOptions.rangeMax : '' }}"
+      min="{{ vm.field.ValidationOptions && vm.field.ValidationOptions.selectedValidation === 'Range' ? vm.field.ValidationOptions.rangeMin : ''}}"
       ng-model-options="{ allowInvalid: true }"
       ng-keyup="vm.forms.myForm[(vm.field._id || 'defaultID')].$setTouched()"
       ng-attr-placeholder="{{ vm.placeholder }}"
